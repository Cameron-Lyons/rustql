--- conflicted
+++ resolved
@@ -1,10 +1,7 @@
 use crate::ast::Value;
 use crate::database::Database;
 use serde::{Deserialize, Serialize};
-<<<<<<< HEAD
 use std::collections::{HashMap, VecDeque};
-=======
->>>>>>> 904af303
 use std::fs;
 use std::io::{Read, Seek, SeekFrom, Write};
 use std::path::{Path, PathBuf};
@@ -129,10 +126,7 @@
 pub struct BTreeStorageEngine {
     data_path: PathBuf,
     path_lock: Arc<RwLock<()>>,
-<<<<<<< HEAD
     page_cache: Arc<RwLock<PageCache>>,
-=======
->>>>>>> 904af303
 }
 
 impl BTreeStorageEngine {
@@ -140,7 +134,6 @@
         BTreeStorageEngine {
             data_path: data_path.into(),
             path_lock: Arc::new(RwLock::new(())),
-<<<<<<< HEAD
             page_cache: Arc::new(RwLock::new(PageCache::new())),
         }
     }
@@ -172,8 +165,6 @@
                 *file_guard = Some(btree_file);
             }
             drop(file_guard);
-=======
->>>>>>> 904af303
         }
 
         let file_guard = self
@@ -223,7 +214,6 @@
         }
     }
 
-<<<<<<< HEAD
     pub fn clear_cache(&self) {
         let mut cache = self.page_cache.write().unwrap();
         cache.clear();
@@ -243,8 +233,6 @@
         self.concurrent_load()
     }
 
-=======
->>>>>>> 904af303
     fn save(&self, db: &Database) -> Result<(), String> {
         let _path_guard = self.path_lock.write().unwrap();
         let mut file = BTreeFile::create(&self.data_path)?;
